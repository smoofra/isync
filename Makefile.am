SUBDIRS = src
bin_SCRIPTS = get-cert
EXTRA_DIST = debian isync.spec $(bin_SCRIPTS)

LOG_PL = \
    use POSIX qw(strftime); \
    use Date::Parse; \
    use Text::Wrap; \
    $$Text::Wrap::columns = 72; \
    while (defined($$_ = <>)) { \
        /^commit / or die "commit missing: $$_"; \
        <> =~ /^log size (\d+)$$/ or die "wrong size"; \
        $$len = $$1; \
        read(STDIN, $$log, $$len) == $$len or die "unexpected EOF"; \
        $$log =~ s/^Author: ([^>]+>)\nDate:   (\d{4}-\d\d-\d\d \d\d:\d\d:\d\d [-+]\d{4})\n(.*)$$/$$3/s or die "unexpected log format"; \
        $$author = $$1; $$date = str2time($$2); \
        scalar(<>); \
        @files = (); \
        $$pfx = ""; \
        while (defined($$l = <>) and $$l ne "\n") { \
            chomp $$l; \
            next if ($$l =~ m,^(ChangeLog$$|NEWS$$|TODO$$|debian/),); \
            if (!@files) { \
                $$pfx = $$l; \
                $$pfx =~ s,/?[^/]+$$,,; \
            } else { \
                while (length($$pfx)) { \
                    $$l =~ m,^\Q$$pfx/\E, and last; \
                    $$pfx =~ s,/?[^/]+$$,,; \
                } \
            } \
            push @files, $$l; \
        } \
        next if (!@files); \
        print strftime("%F %H:%M", gmtime($$date))."  ".$$author."\n\n"; \
        if (@files > 1 and ($$len = length($$pfx))) { \
            @efiles = (); \
            for $$f (@files) { push @efiles, substr($$f, $$len + 1); } \
            $$fstr = $$pfx."/: "; \
        } else { \
            @efiles = @files; \
            $$fstr = ""; \
        } \
        print wrap("\t* ", "\t  ", $$fstr.join(", ", @efiles).":")."\n"; \
        $$log =~ s, +$$,,gm; \
        $$log =~ s,^    ,\t,gm; \
        print $$log."\n"; \
    }

$(srcdir)/ChangeLog: log
log:
	@test -z "$(srcdir)" || cd $(srcdir) && \
	 ( ! test -d .git || \
	   git log --pretty=medium --date=iso --log-size --name-only --no-merges | \
	     perl -e '$(LOG_PL)' > ChangeLog )

<<<<<<< HEAD
cov-scan: clean
	/opt/cov-analysis-*/bin/cov-build --dir cov-int $(MAKE)
	tar cavf isync.tar.xz cov-int

deb: deb-clean
	CFLAGS= fakeroot debian/rules binary

deb-clean:
	dh_clean -Xsrc/
	fakeroot debian/rules clean
=======
deb:
	CFLAGS= INSTALL= dpkg-buildpackage -b --no-sign
>>>>>>> f2524d08

dist-hook:
	find $(distdir)/debian \( -name .#\*# -o -type l \) -print0 | xargs -0r rm -rf
	-cd $(distdir)/debian && test -f .gitignore && rm -rf `cat .gitignore` .gitignore

dist-sign: dist
	gpg -b -a $(PACKAGE)-$(VERSION).tar.gz

rpm: dist
	CFLAGS="-O2 -mtune=core2" rpmbuild --clean -ta $(PACKAGE)-$(VERSION).tar.gz

rpm-ia32: dist
	CFLAGS="-O2 -m32 -march=i686" rpmbuild --target i686-unknown-linux --clean -ta $(PACKAGE)-$(VERSION).tar.gz

doc_DATA = README TODO NEWS ChangeLog AUTHORS<|MERGE_RESOLUTION|>--- conflicted
+++ resolved
@@ -54,21 +54,12 @@
 	   git log --pretty=medium --date=iso --log-size --name-only --no-merges | \
 	     perl -e '$(LOG_PL)' > ChangeLog )
 
-<<<<<<< HEAD
 cov-scan: clean
 	/opt/cov-analysis-*/bin/cov-build --dir cov-int $(MAKE)
 	tar cavf isync.tar.xz cov-int
 
-deb: deb-clean
-	CFLAGS= fakeroot debian/rules binary
-
-deb-clean:
-	dh_clean -Xsrc/
-	fakeroot debian/rules clean
-=======
 deb:
 	CFLAGS= INSTALL= dpkg-buildpackage -b --no-sign
->>>>>>> f2524d08
 
 dist-hook:
 	find $(distdir)/debian \( -name .#\*# -o -type l \) -print0 | xargs -0r rm -rf
